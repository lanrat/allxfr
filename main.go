--- conflicted
+++ resolved
@@ -17,12 +17,10 @@
 )
 
 var (
-<<<<<<< HEAD
 	parallel   = flag.Uint("parallel", 10, "number of parallel zone transfers to perform")
 	saveDir    = flag.String("out", "zones", "directory to save found zones in")
 	verbose    = flag.Bool("verbose", false, "enable verbose output")
 	zonefile   = flag.String("zonefile", "", "use the provided zonefile instead of getting the root zonefile")
-	ns         = flag.String("ns", "", "nameserver to use for manually querying of records not in zone file")
 	saveAll    = flag.Bool("save-all", false, "attempt AXFR from every nameserver for a given zone and save all answers")
 	usePSL     = flag.Bool("psl", false, "attempt AXFR from zones listed in the public suffix list, requires -ns flag")
 	ixfr       = flag.Bool("ixfr", false, "attempt an IXFR instead of AXFR")
@@ -30,18 +28,6 @@
 	retry      = flag.Int("retry", 3, "number of times to retry failed operations")
 	overwrite  = flag.Bool("overwrite", false, "if zone already exists on disk, overwrite it with newer data")
 	statusPort = flag.String("status-port", "", "enable HTTP status server on specified port (e.g., '8080')")
-=======
-	parallel  = flag.Uint("parallel", 10, "number of parallel zone transfers to perform")
-	saveDir   = flag.String("out", "zones", "directory to save found zones in")
-	verbose   = flag.Bool("verbose", false, "enable verbose output")
-	zonefile  = flag.String("zonefile", "", "use the provided zonefile instead of getting the root zonefile")
-	saveAll   = flag.Bool("save-all", false, "attempt AXFR from every nameserver for a given zone and save all answers")
-	usePSL    = flag.Bool("psl", false, "attempt AXFR from zones listed in the public suffix list, requires -ns flag")
-	ixfr      = flag.Bool("ixfr", false, "attempt an IXFR instead of AXFR")
-	dryRun    = flag.Bool("dry-run", false, "only test if xfr is allowed by retrieving one envelope")
-	retry     = flag.Int("retry", 3, "number of times to retry failed operations")
-	overwrite = flag.Bool("overwrite", false, "if zone already exists on disk, overwrite it with newer data")
->>>>>>> 90327ff9
 )
 
 var (
@@ -61,20 +47,13 @@
 	if flag.NArg() > 0 {
 		log.Fatalf("unexpected arguments %v", flag.Args())
 	}
-<<<<<<< HEAD
 
 	// Start HTTP status server if port is specified
 	if *statusPort != "" {
 		StartStatusServer(*statusPort)
 	}
 
-	var err error
-	localNameserver, err = getNameserver()
-	check(err)
-	v("using initial nameserver %s", localNameserver)
-=======
 	query = *resolver.NewWithTimeout(globalTimeout)
->>>>>>> 90327ff9
 
 	start := time.Now()
 	var z zone.Zone
